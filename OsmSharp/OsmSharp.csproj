--- conflicted
+++ resolved
@@ -94,11 +94,7 @@
     <Compile Include="Collections\SpatialIndexes\Serialization\v1\RTreeStreamSerializer.cs" />
     <Compile Include="Collections\SpatialIndexes\Serialization\v2\RTreeStreamIndex.cs" />
     <Compile Include="Collections\SpatialIndexes\Serialization\v2\RTreeStreamSerializer.cs" />
-<<<<<<< HEAD
     <Compile Include="Collections\Tags\EmptyTagsCollection.cs" />
-    <Compile Include="Collections\Tags\Index\ITagsIndex.cs" />
-=======
->>>>>>> c2b4d32d
     <Compile Include="Collections\Tags\ITagsSource.cs" />
     <Compile Include="Collections\Tags\Serializer\TagsCollectionSerializer.cs" />
     <Compile Include="Collections\Tags\StringTableTagsCollection.cs" />
@@ -106,11 +102,7 @@
     <Compile Include="Collections\Tags\TagsCollection.cs" />
     <Compile Include="Collections\Tags\TagsCollectionBase.cs" />
     <Compile Include="Collections\Tags\TagsTableCollection.cs" />
-<<<<<<< HEAD
-    <Compile Include="Collections\Tags\Index\TagsIndex.cs" />
     <Compile Include="Collections\Tuple.cs" />
-=======
->>>>>>> c2b4d32d
     <Compile Include="Constants.cs" />
     <Compile Include="Geo\Attributes\GeometryAttribute.cs" />
     <Compile Include="Geo\Attributes\GeometryAttributeCollection.cs" />
