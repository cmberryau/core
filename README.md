--- conflicted
+++ resolved
@@ -1,10 +1,7 @@
-<<<<<<< HEAD
+
 # OsmSharp.Core .NET 3.5 (forked from OsmSharp.Core)
-The core functionality of OsmSharp.
 
 This version of OsmSharp.Core compiles for .NET 3.5, making it possible to use with Unity3D
-=======
-# OsmSharp.Core
 
 OsmSharp's core enables you to work directly with OSM-data in .NET/Mono. Most important features are:
 
@@ -88,6 +85,4 @@
 	new FileInfo(@"/path/to/gent-triangle.osm.pbf").Open(FileMode.Create, FileAccess.ReadWrite));
 target.RegisterSource(filter);
 target.Pull();
-```
-
->>>>>>> 39b4ea84
+```